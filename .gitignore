.encore
encore.gen.go
encore.gen.cue
/.encore
node_modules
/encore.gen

# Secrets
.secrets.local.cue

# ytdl-core temporary files
*-player-script.js

# Supabase local development
.supabase/

<<<<<<< HEAD
# Frontend build artifacts (the app itself is tracked)
frontend/.vercel/
=======
# Frontend build outputs
frontend/node_modules/
frontend/dist/
frontend/.vite/
>>>>>>> 7926fb77

# IDE-specific files
.cursor/
.vscode/
.idea/

# macOS
.DS_Store
<|MERGE_RESOLUTION|>--- conflicted
+++ resolved
@@ -14,15 +14,11 @@
 # Supabase local development
 .supabase/
 
-<<<<<<< HEAD
-# Frontend build artifacts (the app itself is tracked)
-frontend/.vercel/
-=======
 # Frontend build outputs
 frontend/node_modules/
 frontend/dist/
 frontend/.vite/
->>>>>>> 7926fb77
+frontend/.vercel/
 
 # IDE-specific files
 .cursor/
