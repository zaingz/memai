.encore
encore.gen.go
encore.gen.cue
/.encore
node_modules
/encore.gen

# Secrets
.secrets.local.cue

# ytdl-core temporary files
*-player-script.js

# Supabase local development
.supabase/

<<<<<<< HEAD
# Frontend (deployed separately to Vercel)
frontend/**
!frontend/
!frontend/vercel.json
=======
# Frontend build artifacts (the app itself is tracked)
frontend/.vercel/
>>>>>>> 67497b9f

# IDE-specific files
.cursor/
.vscode/
.idea/

# macOS
.DS_Store
<|MERGE_RESOLUTION|>--- conflicted
+++ resolved
@@ -14,15 +14,8 @@
 # Supabase local development
 .supabase/
 
-<<<<<<< HEAD
-# Frontend (deployed separately to Vercel)
-frontend/**
-!frontend/
-!frontend/vercel.json
-=======
 # Frontend build artifacts (the app itself is tracked)
 frontend/.vercel/
->>>>>>> 67497b9f
 
 # IDE-specific files
 .cursor/
